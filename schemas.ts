import { z } from "zod";
import { flexibleBoolean, flexibleBooleanNullable } from "./customSchemas.js";

// Base schemas for common types
export const GitLabAuthorSchema = z.object({
  name: z.string(),
  email: z.string(),
  date: z.string(),
});

// Pipeline related schemas
export const GitLabPipelineSchema = z.object({
  id: z.coerce.string(),
  project_id: z.coerce.string(),
  sha: z.string(),
  ref: z.string(),
  status: z.string(),
  source: z.string().optional(),
  created_at: z.string(),
  updated_at: z.string(),
  web_url: z.string(),
  duration: z.number().nullable().optional(),
  started_at: z.string().nullable().optional(),
  finished_at: z.string().nullable().optional(),
  coverage: z.number().nullable().optional(),
  user: z
    .object({
      id: z.coerce.string(),
      name: z.string(),
      username: z.string(),
      avatar_url: z.string().nullable().optional(),
    })
    .optional(),
  detailed_status: z
    .object({
      icon: z.string().optional(),
      text: z.string().optional(),
      label: z.string().optional(),
      group: z.string().optional(),
      tooltip: z.string().optional(),
      has_details: flexibleBoolean.optional(),
      details_path: z.string().optional(),
      illustration: z
        .object({
          image: z.string().optional(),
          size: z.string().optional(),
          title: z.string().optional(),
        })
        .nullable()
        .optional(),
      favicon: z.string().optional(),
    })
    .optional(),
});

// Pipeline job related schemas
export const GitLabPipelineJobSchema = z.object({
  id: z.coerce.string(),
  status: z.string(),
  stage: z.string(),
  name: z.string(),
  ref: z.string(),
  tag: flexibleBoolean,
  coverage: z.number().nullable().optional(),
  created_at: z.string(),
  started_at: z.string().nullable().optional(),
  finished_at: z.string().nullable().optional(),
  duration: z.number().nullable().optional(),
  user: z
    .object({
      id: z.coerce.string(),
      name: z.string(),
      username: z.string(),
      avatar_url: z.string().nullable().optional(),
    })
    .optional(),
  commit: z
    .object({
      id: z.string(),
      short_id: z.string(),
      title: z.string(),
      author_name: z.string(),
      author_email: z.string(),
    })
    .optional(),
  pipeline: z
    .object({
      id: z.coerce.string(),
      project_id: z.coerce.string(),
      status: z.string(),
      ref: z.string(),
      sha: z.string(),
    })
    .optional(),
  web_url: z.string().optional(),
});

// Pipeline trigger job (bridge) schema
export const GitLabPipelineTriggerJobSchema = z.object({
  id: z.coerce.string(),
  status: z.string(),
  stage: z.string(),
  name: z.string(),
  ref: z.string(),
  tag: flexibleBoolean,
  coverage: z.number().nullable().optional(),
  created_at: z.string(),
  started_at: z.string().nullable().optional(),
  finished_at: z.string().nullable().optional(),
  duration: z.number().nullable().optional(),
  queued_duration: z.number().nullable().optional(),
  user: z
    .object({
      id: z.coerce.string(),
      name: z.string(),
      username: z.string(),
      avatar_url: z.string().nullable().optional(),
    })
    .optional(),
  commit: z
    .object({
      id: z.string(),
      short_id: z.string(),
      title: z.string(),
      author_name: z.string(),
      author_email: z.string(),
    })
    .optional(),
  pipeline: z
    .object({
      id: z.coerce.string(),
      project_id: z.coerce.string(),
      status: z.string(),
      ref: z.string(),
      sha: z.string(),
      created_at: z.string().optional(),
      updated_at: z.string().optional(),
      web_url: z.string().optional(),
    })
    .optional(),
  web_url: z.string().optional(),
  allow_failure: flexibleBoolean.optional(),
  archived: flexibleBoolean.optional(),
  source: z.string().optional(),
  erased_at: z.string().nullable().optional(),
  project: z
    .object({
      ci_job_token_scope_enabled: flexibleBoolean.optional(),
    })
    .optional(),
  downstream_pipeline: z
    .object({
      id: z.coerce.string(),
      sha: z.string(),
      ref: z.string(),
      status: z.string(),
      created_at: z.string(),
      updated_at: z.string(),
      web_url: z.string(),
    })
    .nullable()
    .optional(),
});

// Shared base schema for various pagination options
// See https://docs.gitlab.com/api/rest/#pagination
export const PaginationOptionsSchema = z.object({
  page: z.number().optional().describe("Page number for pagination (default: 1)"),
  per_page: z.number().optional().describe("Number of items per page (max: 100, default: 20)"),
});

// Schema for listing pipelines
export const ListPipelinesSchema = z
  .object({
    project_id: z.coerce.string().describe("Project ID or URL-encoded path"),
    scope: z
      .enum(["running", "pending", "finished", "branches", "tags"])
      .optional()
      .describe("The scope of pipelines"),
    status: z
      .enum([
        "created",
        "waiting_for_resource",
        "preparing",
        "pending",
        "running",
        "success",
        "failed",
        "canceled",
        "skipped",
        "manual",
        "scheduled",
      ])
      .optional()
      .describe("The status of pipelines"),
    ref: z.string().optional().describe("The ref of pipelines"),
    sha: z.string().optional().describe("The SHA of pipelines"),
    yaml_errors: flexibleBoolean
      .optional()
      .describe("Returns pipelines with invalid configurations"),
    username: z.string().optional().describe("The username of the user who triggered pipelines"),
    updated_after: z
      .string()
      .optional()
      .describe("Return pipelines updated after the specified date"),
    updated_before: z
      .string()
      .optional()
      .describe("Return pipelines updated before the specified date"),
    order_by: z
      .enum(["id", "status", "ref", "updated_at", "user_id"])
      .optional()
      .describe("Order pipelines by"),
    sort: z.enum(["asc", "desc"]).optional().describe("Sort pipelines"),
  })
  .merge(PaginationOptionsSchema);

// Schema for getting a specific pipeline
export const GetPipelineSchema = z.object({
  project_id: z.coerce.string().describe("Project ID or URL-encoded path"),
  pipeline_id: z.coerce.string().describe("The ID of the pipeline"),
});

// Schema for listing jobs in a pipeline
export const ListPipelineJobsSchema = z
  .object({
    project_id: z.coerce.string().describe("Project ID or URL-encoded path"),
    pipeline_id: z.coerce.string().describe("The ID of the pipeline"),
    scope: z
      .enum(["created", "pending", "running", "failed", "success", "canceled", "skipped", "manual"])
      .optional()
      .describe("The scope of jobs to show"),
    include_retried: flexibleBoolean.optional().describe("Whether to include retried jobs"),
  })
  .merge(PaginationOptionsSchema);

// Schema for listing trigger jobs (bridges) in a pipeline
export const ListPipelineTriggerJobsSchema = z
  .object({
    project_id: z.coerce.string().describe("Project ID or URL-encoded path"),
    pipeline_id: z.coerce.string().describe("The ID of the pipeline"),
    scope: z
      // https://docs.gitlab.com/api/jobs/#job-status-values
      .enum([
        "canceled",
        "canceling",
        "created",
        "failed",
        "manual",
        "pending",
        "preparing",
        "running",
        "scheduled",
        "skipped",
        "success",
        "waiting_for_resource",
      ])
      .optional()
      .describe("The scope of trigger jobs to show"),
  })
  .merge(PaginationOptionsSchema);

// Schema for creating a new pipeline
export const CreatePipelineSchema = z.object({
  project_id: z.coerce.string().describe("Project ID or URL-encoded path"),
  ref: z.string().describe("The branch or tag to run the pipeline on"),
  variables: z
    .array(
      z.object({
        key: z.string().describe("The key of the variable"),
        value: z.string().describe("The value of the variable"),
      })
    )
    .optional()
    .describe("An array of variables to use for the pipeline"),
});

// Schema for retrying a pipeline
export const RetryPipelineSchema = z.object({
  project_id: z.coerce.string().describe("Project ID or URL-encoded path"),
  pipeline_id: z.coerce.string().describe("The ID of the pipeline to retry"),
});

// Schema for canceling a pipeline
export const CancelPipelineSchema = RetryPipelineSchema;

// Schema for the input parameters for pipeline job operations
export const GetPipelineJobOutputSchema = z.object({
  project_id: z.coerce.string().describe("Project ID or URL-encoded path"),
  job_id: z.coerce.string().describe("The ID of the job"),
  limit: z
    .number()
    .optional()
    .describe("Maximum number of lines to return from the end of the log (default: 1000)"),
  offset: z
    .number()
    .optional()
    .describe("Number of lines to skip from the end of the log (default: 0)"),
});

// User schemas
export const GitLabUserSchema = z.object({
  username: z.string().optional(), // Changed from login to match GitLab API
  id: z.coerce.string(),
  name: z.string().optional(),
  avatar_url: z.string().nullable().optional(),
  web_url: z.string().optional(), // Changed from html_url to match GitLab API
});

export const GetUsersSchema = z.object({
  usernames: z.array(z.string()).describe("Array of usernames to search for"),
});

export const GitLabUsersResponseSchema = z.record(
  z.string(),
  z
    .object({
      id: z.coerce.string(),
      username: z.string(),
      name: z.string(),
      avatar_url: z.string().nullable(),
      web_url: z.string(),
    })
    .nullable()
);

// Namespace related schemas

// Base schema for project-related operations
const ProjectParamsSchema = z.object({
  project_id: z.coerce.string().describe("Project ID or complete URL-encoded path to project"), // Changed from owner/repo to match GitLab API
});
export const GitLabNamespaceSchema = z.object({
  id: z.coerce.string(),
  name: z.string(),
  path: z.string(),
  kind: z.enum(["user", "group"]),
  full_path: z.string(),
  parent_id: z.coerce.string().nullable(),
  avatar_url: z.string().nullable(),
  web_url: z.string(),
  members_count_with_descendants: z.number().optional(),
  billable_members_count: z.number().optional(),
  max_seats_used: z.number().optional(),
  seats_in_use: z.number().optional(),
  plan: z.string().optional(),
  end_date: z.string().nullable().optional(),
  trial_ends_on: z.string().nullable().optional(),
  trial: flexibleBoolean.optional(),
  root_repository_size: z.number().optional(),
  projects_count: z.number().optional(),
});

export const GitLabNamespaceExistsResponseSchema = z.object({
  exists: flexibleBoolean,
  suggests: z.array(z.string()).optional(),
});

// Repository related schemas
export const GitLabOwnerSchema = z.object({
  username: z.string(), // Changed from login to match GitLab API
  id: z.coerce.string(),
  avatar_url: z.string().nullable(),
  web_url: z.string(), // Changed from html_url to match GitLab API
  name: z.string(), // Added as GitLab includes full name
  state: z.string(), // Added as GitLab includes user state
});

export const GitLabRepositorySchema = z.object({
  id: z.coerce.string(),
  name: z.string(),
  path_with_namespace: z.string(),
  visibility: z.string().optional(),
  owner: GitLabOwnerSchema.optional(),
  web_url: z.string().optional(),
  description: z.string().nullable(),
  fork: flexibleBoolean.optional(),
  ssh_url_to_repo: z.string().optional(),
  http_url_to_repo: z.string().optional(),
  created_at: z.string().optional(),
  last_activity_at: z.string().optional(),
  default_branch: z.string().optional(),
  namespace: z
    .object({
      id: z.coerce.string(),
      name: z.string(),
      path: z.string(),
      kind: z.string(),
      full_path: z.string(),
      avatar_url: z.string().nullable().optional(),
      web_url: z.string().optional(),
    })
    .optional(),
  readme_url: z.string().optional().nullable(),
  topics: z.array(z.string()).optional(),
  tag_list: z.array(z.string()).optional(), // deprecated but still present
  open_issues_count: z.number().optional(),
  archived: flexibleBoolean.optional(),
  forks_count: z.number().optional(),
  star_count: z.number().optional(),
  permissions: z
    .object({
      project_access: z
        .object({
          access_level: z.number(),
          notification_level: z.number().nullable().optional(),
        })
        .optional()
        .nullable(),
      group_access: z
        .object({
          access_level: z.number(),
          notification_level: z.number().nullable().optional(),
        })
        .optional()
        .nullable(),
    })
    .optional(),
  container_registry_enabled: flexibleBoolean.optional(),
  container_registry_access_level: z.string().optional(),
  issues_enabled: flexibleBoolean.optional(),
  merge_requests_enabled: flexibleBoolean.optional(),
  merge_requests_template: z.string().nullable().optional(),
  wiki_enabled: flexibleBoolean.optional(),
  jobs_enabled: flexibleBoolean.optional(),
  snippets_enabled: flexibleBoolean.optional(),
  can_create_merge_request_in: flexibleBoolean.optional(),
  resolve_outdated_diff_discussions: flexibleBooleanNullable.optional(),
  shared_runners_enabled: flexibleBoolean.optional(),
  shared_with_groups: z
    .array(
      z.object({
        group_id: z.coerce.string(),
        group_name: z.string(),
        group_full_path: z.string(),
        group_access_level: z.number(),
      })
    )
    .optional(),
});

// Project schema (extended from repository schema)
export const GitLabProjectSchema = GitLabRepositorySchema;

// File content schemas
export const GitLabFileContentSchema = z.object({
  file_name: z.string(), // Changed from name to match GitLab API
  file_path: z.string(), // Changed from path to match GitLab API
  size: z.number(),
  encoding: z.string(),
  content: z.string(),
  content_sha256: z.string(), // Changed from sha to match GitLab API
  ref: z.string(), // Added as GitLab requires branch reference
  blob_id: z.string(), // Added to match GitLab API
  commit_id: z.string(), // ID of the current file version
  last_commit_id: z.string(), // Added to match GitLab API
  execute_filemode: flexibleBoolean.optional(), // Added to match GitLab API
});

export const GitLabDirectoryContentSchema = z.object({
  name: z.string(),
  path: z.string(),
  type: z.string(),
  mode: z.string(),
  id: z.string(), // Changed from sha to match GitLab API
  web_url: z.string(), // Changed from html_url to match GitLab API
});

export const GitLabContentSchema = z.union([
  GitLabFileContentSchema,
  z.array(GitLabDirectoryContentSchema),
]);

// Operation schemas
export const FileOperationSchema = z.object({
  path: z.string(),
  content: z.string(),
});

// Tree and commit schemas
export const GitLabTreeItemSchema = z.object({
  id: z.string(),
  name: z.string(),
  type: z.enum(["tree", "blob"]),
  path: z.string(),
  mode: z.string(),
});

export const GetRepositoryTreeSchema = z.object({
  project_id: z.coerce.string().describe("The ID or URL-encoded path of the project"),
  path: z.string().optional().describe("The path inside the repository"),
  ref: z
    .string()
    .optional()
    .describe("The name of a repository branch or tag. Defaults to the default branch."),
  recursive: flexibleBoolean.optional().describe("Boolean value to get a recursive tree"),
  per_page: z.number().optional().describe("Number of results to show per page"),
  page_token: z.string().optional().describe("The tree record ID for pagination"),
  pagination: z.string().optional().describe("Pagination method (keyset)"),
});

export const GitLabTreeSchema = z.object({
  id: z.string(), // Changed from sha to match GitLab API
  tree: z.array(GitLabTreeItemSchema),
});

export const GitLabCommitSchema = z.object({
  id: z.string(), // Changed from sha to match GitLab API
  short_id: z.string(), // Added to match GitLab API
  title: z.string(), // Changed from message to match GitLab API
  author_name: z.string(),
  author_email: z.string(),
  authored_date: z.string(),
  committer_name: z.string(),
  committer_email: z.string(),
  committed_date: z.string(),
  created_at: z.string().optional(), // Add created_at field
  message: z.string().optional(), // Add full message field
  web_url: z.string(), // Changed from html_url to match GitLab API
  parent_ids: z.array(z.string()), // Changed from parents to match GitLab API
  stats: z
    .object({
      additions: z.number().optional().nullable(),
      deletions: z.number().optional().nullable(),
      total: z.number().optional().nullable(),
    })
    .optional(), // Only present when with_stats=true
  trailers: z.record(z.string()).optional().default({}), // Git trailers, may be empty object
  extended_trailers: z.record(z.array(z.string())).optional().default({}), // Extended trailers, may be empty object
});

// Reference schema
export const GitLabReferenceSchema = z.object({
  name: z.string(), // Changed from ref to match GitLab API
  commit: z.object({
    id: z.string(), // Changed from sha to match GitLab API
    web_url: z.string(), // Changed from url to match GitLab API
  }),
});

// Milestones rest api output schemas
export const GitLabMilestonesSchema = z.object({
  id: z.coerce.string(),
  iid: z.coerce.string(),
  project_id: z.coerce.string(),
  title: z.string(),
  description: z.string().nullable(),
  due_date: z.string().nullable(),
  start_date: z.string().nullable(),
  state: z.string(),
  updated_at: z.string(),
  created_at: z.string(),
  expired: flexibleBoolean,
  web_url: z.string().optional(),
});

// Input schemas for operations
export const CreateRepositoryOptionsSchema = z.object({
  name: z.string(),
  description: z.string().optional(),
  visibility: z.enum(["private", "internal", "public"]).optional(), // Changed from private to match GitLab API
  initialize_with_readme: flexibleBoolean.optional(), // Changed from auto_init to match GitLab API
});

export const CreateIssueOptionsSchema = z.object({
  title: z.string(),
  description: z.string().optional(), // Changed from body to match GitLab API
  assignee_ids: z.array(z.number()).optional(), // Changed from assignees to match GitLab API
  milestone_id: z.coerce.string().optional(), // Changed from milestone to match GitLab API
  labels: z.array(z.string()).optional(),
});

export const GitLabDiffSchema = z.object({
  old_path: z.string(),
  new_path: z.string(),
  a_mode: z.string(),
  b_mode: z.string(),
  diff: z.string(),
  new_file: flexibleBoolean,
  renamed_file: flexibleBoolean,
  deleted_file: flexibleBoolean,
});

// Response schemas for operations
export const GitLabCreateUpdateFileResponseSchema = z.object({
  file_path: z.string(),
  branch: z.string(),
  commit_id: z.string().optional(), // Optional since it's not always returned by the API
  content: GitLabFileContentSchema.optional(),
});

export const GitLabSearchResponseSchema = z.object({
  count: z.number().optional(),
  total_pages: z.number().optional(),
  current_page: z.number().optional(),
  items: z.array(GitLabRepositorySchema),
});

// create branch schemas
export const CreateBranchOptionsSchema = z.object({
  name: z.string(), // Changed from ref to match GitLab API
  ref: z.string(), // The source branch/commit for the new branch
});

export const GitLabCompareResultSchema = z.object({
  commit: z
    .object({
      id: z.string().optional(),
      short_id: z.string().optional(),
      title: z.string().optional(),
      author_name: z.string().optional(),
      author_email: z.string().optional(),
      created_at: z.string().optional(),
    })
    .optional(),
  commits: z.array(GitLabCommitSchema),
  diffs: z.array(GitLabDiffSchema),
  compare_timeout: flexibleBoolean.optional(),
  compare_same_ref: flexibleBoolean.optional(),
});

// Issue related schemas
export const GitLabLabelSchema = z.object({
  id: z.coerce.string(),
  name: z.string(),
  color: z.string(),
  text_color: z.string(),
  description: z.string().nullable(),
  description_html: z.string().nullable(),
  open_issues_count: z.number().optional(),
  closed_issues_count: z.number().optional(),
  open_merge_requests_count: z.number().optional(),
  subscribed: flexibleBoolean.optional(),
  priority: z.number().nullable().optional(),
  is_project_label: flexibleBoolean.optional(),
});

export const GitLabMilestoneSchema = z.object({
  id: z.coerce.string(),
  iid: z.coerce.string(), // Added to match GitLab API
  title: z.string(),
  description: z.string().nullable().default(""),
  state: z.string(),
  web_url: z.string(), // Changed from html_url to match GitLab API
});

export const GitLabIssueSchema = z.object({
  id: z.coerce.string(),
  iid: z.coerce.string(), // Added to match GitLab API
  project_id: z.coerce.string(), // Added to match GitLab API
  title: z.string(),
  description: z.string().nullable().default(""), // Changed from body to match GitLab API
  state: z.string(),
  author: GitLabUserSchema,
  assignees: z.array(GitLabUserSchema),
  labels: z.array(GitLabLabelSchema).or(z.array(z.string())), // Support both label objects and strings
  milestone: GitLabMilestoneSchema.nullable(),
  created_at: z.string(),
  updated_at: z.string(),
  closed_at: z.string().nullable(),
  web_url: z.string(), // Changed from html_url to match GitLab API
  references: z
    .object({
      short: z.string(),
      relative: z.string(),
      full: z.string(),
    })
    .optional(),
  time_stats: z
    .object({
      time_estimate: z.number(),
      total_time_spent: z.number(),
      human_time_estimate: z.string().nullable(),
      human_total_time_spent: z.string().nullable(),
    })
    .optional(),
  confidential: flexibleBoolean.optional(),
  due_date: z.string().nullable().optional(),
  discussion_locked: flexibleBooleanNullable.optional(),
  weight: z.number().nullable().optional(),
});

// NEW SCHEMA: For issue with link details (used in listing issue links)
export const GitLabIssueWithLinkDetailsSchema = GitLabIssueSchema.extend({
  issue_link_id: z.coerce.string(),
  link_type: z.enum(["relates_to", "blocks", "is_blocked_by"]),
  link_created_at: z.string(),
  link_updated_at: z.string(),
});

// Fork related schemas
export const GitLabForkParentSchema = z.object({
  name: z.string(),
  path_with_namespace: z.string(), // Changed from full_name to match GitLab API
  owner: z
    .object({
      username: z.string(), // Changed from login to match GitLab API
      id: z.coerce.string(),
      avatar_url: z.string().nullable(),
    })
    .optional(), // Made optional to handle cases where GitLab API doesn't include it
  web_url: z.string(), // Changed from html_url to match GitLab API
});

export const GitLabForkSchema = GitLabRepositorySchema.extend({
  forked_from_project: GitLabForkParentSchema.optional(), // Made optional to handle cases where GitLab API doesn't include it
});

// Merge Request related schemas (equivalent to Pull Request)
export const GitLabMergeRequestDiffRefSchema = z.object({
  base_sha: z.string(),
  head_sha: z.string(),
  start_sha: z.string(),
});

export const GitLabMergeRequestSchema = z.object({
  id: z.coerce.string(),
  iid: z.coerce.string(),
  project_id: z.coerce.string(),
  title: z.string(),
  description: z.string().nullable(),
  state: z.string(),
  merged: flexibleBoolean.optional(),
  draft: flexibleBoolean.optional(),
  author: GitLabUserSchema,
  assignees: z.array(GitLabUserSchema).optional(),
  reviewers: z.array(GitLabUserSchema).optional(),
  source_branch: z.string(),
  target_branch: z.string(),
  diff_refs: GitLabMergeRequestDiffRefSchema.nullable().optional(),
  web_url: z.string(),
  created_at: z.string(),
  updated_at: z.string(),
  merged_at: z.string().nullable(),
  closed_at: z.string().nullable(),
  merge_commit_sha: z.string().nullable(),
  detailed_merge_status: z.string().optional(),
  merge_status: z.string().optional(),
  merge_error: z.string().nullable().optional(),
  work_in_progress: flexibleBoolean.optional(),
  blocking_discussions_resolved: flexibleBoolean.optional(),
  should_remove_source_branch: flexibleBooleanNullable.optional(),
  force_remove_source_branch: flexibleBooleanNullable.optional(),
  allow_collaboration: flexibleBoolean.optional(),
  allow_maintainer_to_push: flexibleBoolean.optional(),
  changes_count: z.string().nullable().optional(),
  merge_when_pipeline_succeeds: flexibleBoolean.optional(),
  squash: flexibleBoolean.optional(),
  labels: z.array(z.string()).optional(),
});

<<<<<<< HEAD
export const LineRangeSchema = z.object({
  start: z.object({
    line_code: z.string().nullable().optional(),
    type: z.enum(["new", "old", "expanded"]).nullable().optional(),
    old_line: z.number().nullable().optional(),
    new_line: z.number().nullable().optional(),
  }).passthrough().optional(),
  end: z.object({
    line_code: z.string().nullable().optional(),
    type: z.enum(["new", "old", "expanded"]).nullable().optional(),
    old_line: z.number().nullable().optional(),
    new_line: z.number().nullable().optional(),
  }).passthrough().optional(),
}).passthrough().optional();
=======
export const LineRangeSchema = z
  .object({
    start: z
      .object({
        line_code: z
          .string()
          .nullable()
          .optional()
          .describe(
            "CRITICAL: Line identifier in format '{file_path_sha1_hash}_{old_line_number}_{new_line_number}'. USUALLY REQUIRED for GitLab diff comments despite being optional in schema. Example: 'a1b2c3d4e5f6_10_15'. Get this from GitLab diff API response, never fabricate."
          ),
        type: z
          .enum(["new", "old", "expanded"])
          .nullable()
          .optional()
          .describe(
            "Line type: 'old' = deleted/original line, 'new' = added/modified line, null = unchanged context. MUST match the line_code format and old_line/new_line values."
          ),
        old_line: z
          .number()
          .nullable()
          .optional()
          .describe(
            "Line number in original file (before changes). REQUIRED when type='old', NULL when type='new' (for purely added lines), can be present for context lines."
          ),
        new_line: z
          .number()
          .nullable()
          .optional()
          .describe(
            "Line number in modified file (after changes). REQUIRED when type='new', NULL when type='old' (for purely deleted lines), can be present for context lines."
          ),
      })
      .describe(
        "Start line position for multiline comment range. MUST specify either old_line OR new_line (or both for context), never neither."
      ),
    end: z
      .object({
        line_code: z
          .string()
          .nullable()
          .optional()
          .describe(
            "CRITICAL: Line identifier in format '{file_path_sha1_hash}_{old_line_number}_{new_line_number}'. USUALLY REQUIRED for GitLab diff comments despite being optional in schema. Example: 'a1b2c3d4e5f6_12_17'. Must be from same file as start.line_code."
          ),
        type: z
          .enum(["new", "old", "expanded"])
          .nullable()
          .optional()
          .describe(
            "Line type: 'old' = deleted/original line, 'new' = added/modified line, null = unchanged context. SHOULD MATCH start.type for consistent ranges (don't mix old/new types)."
          ),
        old_line: z
          .number()
          .nullable()
          .optional()
          .describe(
            "Line number in original file (before changes). REQUIRED when type='old', NULL when type='new' (for purely added lines), can be present for context lines. MUST be >= start.old_line if both specified."
          ),
        new_line: z
          .number()
          .nullable()
          .optional()
          .describe(
            "Line number in modified file (after changes). REQUIRED when type='new', NULL when type='old' (for purely deleted lines), can be present for context lines. MUST be >= start.new_line if both specified."
          ),
      })
      .describe(
        "End line position for multiline comment range. MUST specify either old_line OR new_line (or both for context), never neither. Range must be valid (end >= start)."
      ),
  })
  .describe(
    "Line range for multiline comments on GitLab merge request diffs. VALIDATION RULES: 1) line_code is critical for GitLab API success, 2) start/end must have consistent types, 3) line numbers must form valid range, 4) get line_code from GitLab diff API, never generate manually."
  );
>>>>>>> 77714939

// Discussion related schemas
export const GitLabDiscussionNoteSchema = z.object({
  id: z.coerce.string(),
  type: z.enum(["DiscussionNote", "DiffNote", "Note"]).nullable().optional(), // Allow null type for regular notes
  body: z.string().optional(),
  attachment: z.any().nullable().optional(), // Can be string or object, handle appropriately
  author: GitLabUserSchema.optional(),
  created_at: z.string().optional(),
  updated_at: z.string().optional(),
  system: flexibleBoolean.optional(),
  noteable_id: z.coerce.string().optional(),
  noteable_type: z.enum(["Issue", "MergeRequest", "Snippet", "Commit", "Epic"]).optional(),
  project_id: z.coerce.string().optional(),
  noteable_iid: z.coerce.string().nullable().optional(),
  resolvable: flexibleBoolean.optional(),
  resolved: flexibleBoolean.optional(),
  resolved_by: GitLabUserSchema.nullable().optional(),
  resolved_at: z.string().nullable().optional(),
  position: z
    .object({
      // Only present for DiffNote
      base_sha: z.string().optional(),
      start_sha: z.string().optional(),
      head_sha: z.string().optional(),
      old_path: z.string().nullable().optional().describe("File path before change"),
      new_path: z.string().nullable().optional().describe("File path after change"),
<<<<<<< HEAD
      position_type: z.enum(["text", "image", "file"]).optional(),
      new_line: z.number().nullable().optional().describe("Line number in the modified file (after changes). Used for added lines and context lines. Null for deleted lines."),
      old_line: z.number().nullable().optional().describe("Line number in the original file (before changes). Used for deleted lines and context lines. Null for newly added lines."),
=======
      position_type: z.enum(["text", "image", "file"]),
      new_line: z
        .number()
        .nullable()
        .optional()
        .describe(
          "Line number in the modified file (after changes). Used for added lines and context lines. Null for deleted lines."
        ),
      old_line: z
        .number()
        .nullable()
        .optional()
        .describe(
          "Line number in the original file (before changes). Used for deleted lines and context lines. Null for newly added lines."
        ),
>>>>>>> 77714939
      line_range: LineRangeSchema.nullable().optional(), // For multi-line diff notes
      width: z.number().optional(), // For image diff notes
      height: z.number().optional(), // For image diff notes
      x: z.number().optional(), // For image diff notes
      y: z.number().optional(), // For image diff notes
    })
    .passthrough() // Allow additional fields
    .optional(),
}).passthrough(); // Allow additional fields that GitLab might return
export type GitLabDiscussionNote = z.infer<typeof GitLabDiscussionNoteSchema>;

// Reusable pagination schema for GitLab API responses.
// See https://docs.gitlab.com/api/rest/#pagination
export const GitLabPaginationSchema = z.object({
  x_next_page: z.number().nullable().optional(),
  x_page: z.number().optional(),
  x_per_page: z.number().optional(),
  x_prev_page: z.number().nullable().optional(),
  x_total: z.number().nullable().optional(),
  x_total_pages: z.number().nullable().optional(),
});
export type GitLabPagination = z.infer<typeof GitLabPaginationSchema>;

// Base paginated response schema that can be extended.
// See https://docs.gitlab.com/api/rest/#pagination
export const PaginatedResponseSchema = z.object({
  pagination: GitLabPaginationSchema.optional(),
});

export const GitLabDiscussionSchema = z.object({
  id: z.coerce.string(),
  individual_note: flexibleBoolean,
  notes: z.array(GitLabDiscussionNoteSchema),
});
export type GitLabDiscussion = z.infer<typeof GitLabDiscussionSchema>;

// Create a schema for paginated discussions response
export const PaginatedDiscussionsResponseSchema = z.object({
  items: z.array(GitLabDiscussionSchema),
  pagination: GitLabPaginationSchema,
});

// Export the paginated response type for discussions
export type PaginatedDiscussionsResponse = z.infer<typeof PaginatedDiscussionsResponseSchema>;

export const ListIssueDiscussionsSchema = z
  .object({
    project_id: z.coerce.string().describe("Project ID or URL-encoded path"),
    issue_iid: z.coerce.string().describe("The internal ID of the project issue"),
  })
  .merge(PaginationOptionsSchema);

// Input schema for listing merge request discussions
export const ListMergeRequestDiscussionsSchema = ProjectParamsSchema.extend({
  merge_request_iid: z.coerce.string().describe("The IID of a merge request"),
}).merge(PaginationOptionsSchema);

// Input schema for updating a merge request discussion note
export const UpdateMergeRequestNoteSchema = ProjectParamsSchema.extend({
  merge_request_iid: z.coerce.string().describe("The IID of a merge request"),
  discussion_id: z.coerce.string().describe("The ID of a thread"),
  note_id: z.coerce.string().describe("The ID of a thread note"),
  body: z.string().optional().describe("The content of the note or reply"),
  resolved: flexibleBoolean.optional().describe("Resolve or unresolve the note"),
})
  .refine(data => data.body !== undefined || data.resolved !== undefined, {
    message: "At least one of 'body' or 'resolved' must be provided",
  })
  .refine(data => !(data.body !== undefined && data.resolved !== undefined), {
    message: "Only one of 'body' or 'resolved' can be provided, not both",
  });

// Input schema for adding a note to an existing merge request discussion
export const CreateMergeRequestNoteSchema = ProjectParamsSchema.extend({
  merge_request_iid: z.coerce.string().describe("The IID of a merge request"),
  discussion_id: z.coerce.string().describe("The ID of a thread"),
  body: z.string().describe("The content of the note or reply"),
  created_at: z.string().optional().describe("Date the note was created at (ISO 8601 format)"),
});

// Input schema for updating an issue discussion note
export const UpdateIssueNoteSchema = ProjectParamsSchema.extend({
  issue_iid: z.coerce.string().describe("The IID of an issue"),
  discussion_id: z.coerce.string().describe("The ID of a thread"),
  note_id: z.coerce.string().describe("The ID of a thread note"),
  body: z.string().describe("The content of the note or reply"),
});

// Input schema for adding a note to an existing issue discussion
export const CreateIssueNoteSchema = ProjectParamsSchema.extend({
  issue_iid: z.coerce.string().describe("The IID of an issue"),
  discussion_id: z.coerce.string().describe("The ID of a thread"),
  body: z.string().describe("The content of the note or reply"),
  created_at: z.string().optional().describe("Date the note was created at (ISO 8601 format)"),
});

// API Operation Parameter Schemas

export const CreateOrUpdateFileSchema = ProjectParamsSchema.extend({
  file_path: z.string().describe("Path where to create/update the file"),
  content: z.string().describe("Content of the file"),
  commit_message: z.string().describe("Commit message"),
  branch: z.string().describe("Branch to create/update the file in"),
  previous_path: z.string().optional().describe("Path of the file to move/rename"),
  last_commit_id: z.string().optional().describe("Last known file commit ID"),
  commit_id: z.string().optional().describe("Current file commit ID (for update operations)"),
});

export const SearchRepositoriesSchema = z
  .object({
    search: z.string().describe("Search query"), // Changed from query to match GitLab API
  })
  .merge(PaginationOptionsSchema);

export const CreateRepositorySchema = z.object({
  name: z.string().describe("Repository name"),
  description: z.string().optional().describe("Repository description"),
  visibility: z
    .enum(["private", "internal", "public"])
    .optional()
    .describe("Repository visibility level"),
  initialize_with_readme: flexibleBoolean.optional().describe("Initialize with README.md"),
});

export const GetFileContentsSchema = ProjectParamsSchema.extend({
  file_path: z.string().describe("Path to the file or directory"),
  ref: z.string().optional().describe("Branch/tag/commit to get contents from"),
});

export const PushFilesSchema = ProjectParamsSchema.extend({
  branch: z.string().describe("Branch to push to"),
  files: z
    .array(
      z.object({
        file_path: z.string().describe("Path where to create the file"),
        content: z.string().describe("Content of the file"),
      })
    )
    .describe("Array of files to push"),
  commit_message: z.string().describe("Commit message"),
});

export const CreateIssueSchema = ProjectParamsSchema.extend({
  title: z.string().describe("Issue title"),
  description: z.string().optional().describe("Issue description"),
  assignee_ids: z.array(z.number()).optional().describe("Array of user IDs to assign"),
  labels: z.array(z.string()).optional().describe("Array of label names"),
  milestone_id: z.coerce.string().optional().describe("Milestone ID to assign"),
});

const MergeRequestOptionsSchema = {
  title: z.string().describe("Merge request title"),
  description: z.string().optional().describe("Merge request description"),
  source_branch: z.string().describe("Branch containing changes"),
  target_branch: z.string().describe("Branch to merge into"),
  target_project_id: z.coerce.string().optional().describe("Numeric ID of the target project."),
  assignee_ids: z.array(z.number()).optional().describe("The ID of the users to assign the MR to"),
  reviewer_ids: z
    .array(z.number())
    .optional()
    .describe("The ID of the users to assign as reviewers of the MR"),
  labels: z.array(z.string()).optional().describe("Labels for the MR"),
  draft: flexibleBoolean.optional().describe("Create as draft merge request"),
  allow_collaboration: z.boolean().optional().describe("Allow commits from upstream members"),
  remove_source_branch: flexibleBooleanNullable
    .optional()
    .describe("Flag indicating if a merge request should remove the source branch when merging."),
  squash: flexibleBooleanNullable
    .optional()
    .describe("If true, squash all commits into a single commit on merge."),
};
export const CreateMergeRequestOptionsSchema = z.object(MergeRequestOptionsSchema);
export const CreateMergeRequestSchema = ProjectParamsSchema.extend(MergeRequestOptionsSchema);

export const ForkRepositorySchema = ProjectParamsSchema.extend({
  namespace: z.string().optional().describe("Namespace to fork to (full path)"),
});

// Branch related schemas
export const CreateBranchSchema = ProjectParamsSchema.extend({
  branch: z.string().describe("Name for the new branch"),
  ref: z.string().optional().describe("Source branch/commit for new branch"),
});

export const GetBranchDiffsSchema = ProjectParamsSchema.extend({
  from: z.string().describe("The base branch or commit SHA to compare from"),
  to: z.string().describe("The target branch or commit SHA to compare to"),
  straight: flexibleBoolean
    .optional()
    .describe("Comparison method: false for '...' (default), true for '--'"),
  excluded_file_patterns: z
    .array(z.string())
    .optional()
    .describe(
      'Array of regex patterns to exclude files from the diff results. Each pattern is a JavaScript-compatible regular expression that matches file paths to ignore. Examples: ["^test/mocks/", "\\.spec\\.ts$", "package-lock\\.json"]'
    ),
});

export const GetMergeRequestSchema = ProjectParamsSchema.extend({
  merge_request_iid: z.coerce.string().optional().describe("The IID of a merge request"),
  source_branch: z.string().optional().describe("Source branch name"),
});

export const UpdateMergeRequestSchema = GetMergeRequestSchema.extend({
  title: z.string().optional().describe("The title of the merge request"),
  description: z.string().optional().describe("The description of the merge request"),
  target_branch: z.string().optional().describe("The target branch"),
  assignee_ids: z.array(z.number()).optional().describe("The ID of the users to assign the MR to"),
  reviewer_ids: z
    .array(z.number())
    .optional()
    .describe("The ID of the users to assign as reviewers of the MR"),
  labels: z.array(z.string()).optional().describe("Labels for the MR"),
  state_event: z
    .enum(["close", "reopen"])
    .optional()
    .describe("New state (close/reopen) for the MR"),
  remove_source_branch: z
    .boolean()
    .optional()
    .describe("Flag indicating if the source branch should be removed"),
  squash: flexibleBoolean.optional().describe("Squash commits into a single commit when merging"),
  draft: flexibleBoolean.optional().describe("Work in progress merge request"),
});

export const GetMergeRequestDiffsSchema = GetMergeRequestSchema.extend({
  view: z.enum(["inline", "parallel"]).optional().describe("Diff view type"),
});

export const ListMergeRequestDiffsSchema = GetMergeRequestSchema.extend({
  page: z.number().optional().describe("Page number for pagination (default: 1)"),
  per_page: z.number().optional().describe("Number of items per page (max: 100, default: 20)"),
  unidiff: flexibleBoolean
    .optional()
    .describe(
      "Present diffs in the unified diff format. Default is false. Introduced in GitLab 16.5."
    ),
});

export const CreateNoteSchema = z.object({
  project_id: z.coerce.string().describe("Project ID or namespace/project_path"),
  noteable_type: z
    .enum(["issue", "merge_request"])
    .describe("Type of noteable (issue or merge_request)"),
  noteable_iid: z.coerce.string().describe("IID of the issue or merge request"),
  body: z.string().describe("Note content"),
});

// Issues API operation schemas
export const ListIssuesSchema = z
  .object({
    project_id: z.coerce
      .string()
      .optional()
      .describe(
        "Project ID or URL-encoded path (optional - if not provided, lists issues across all accessible projects)"
      ),
    assignee_id: z.coerce
      .string()
      .optional()
      .describe("Return issues assigned to the given user ID. user id or none or any"),
    assignee_username: z
      .array(z.string())
      .optional()
      .describe("Return issues assigned to the given username"),
    author_id: z.coerce.string().optional().describe("Return issues created by the given user ID"),
    author_username: z.string().optional().describe("Return issues created by the given username"),
    confidential: flexibleBoolean.optional().describe("Filter confidential or public issues"),
    created_after: z.string().optional().describe("Return issues created after the given time"),
    created_before: z.string().optional().describe("Return issues created before the given time"),
    due_date: z.string().optional().describe("Return issues that have the due date"),
    labels: z.array(z.string()).optional().describe("Array of label names"),
    milestone: z.string().optional().describe("Milestone title"),
    issue_type: z
      .string()
      .optional()
      .nullable()
      .describe("Filter to a given type of issue. One of issue, incident, test_case or task"),
    iteration_id: z.coerce
      .string()
      .optional()
      .nullable()
      .describe(
        "Return issues assigned to the given iteration ID. None returns issues that do not belong to an iteration. Any returns issues that belong to an iteration. "
      ),
    scope: z
      .enum(["created_by_me", "assigned_to_me", "all"])
      .optional()
      .describe("Return issues from a specific scope"),
    search: z.string().optional().describe("Search for specific terms"),
    state: z
      .enum(["opened", "closed", "all"])
      .optional()
      .describe("Return issues with a specific state"),
    updated_after: z.string().optional().describe("Return issues updated after the given time"),
    updated_before: z.string().optional().describe("Return issues updated before the given time"),
    with_labels_details: flexibleBoolean.optional().describe("Return more details for each label"),
  })
  .merge(PaginationOptionsSchema);

// Merge Requests API operation schemas
export const ListMergeRequestsSchema = z
  .object({
    project_id: z.coerce.string().describe("Project ID or URL-encoded path"),
    assignee_id: z.coerce
      .string()
      .optional()
      .describe("Return issues assigned to the given user ID. user id or none or any"),
    assignee_username: z
      .string()
      .optional()
      .describe("Returns merge requests assigned to the given username"),
    author_id: z.coerce
      .string()
      .optional()
      .describe("Returns merge requests created by the given user ID"),
    author_username: z
      .string()
      .optional()
      .describe("Returns merge requests created by the given username"),
    reviewer_id: z.coerce
      .string()
      .optional()
      .describe("Returns merge requests which have the user as a reviewer. user id or none or any"),
    reviewer_username: z
      .string()
      .optional()
      .describe("Returns merge requests which have the user as a reviewer"),
    created_after: z
      .string()
      .optional()
      .describe("Return merge requests created after the given time"),
    created_before: z
      .string()
      .optional()
      .describe("Return merge requests created before the given time"),
    updated_after: z
      .string()
      .optional()
      .describe("Return merge requests updated after the given time"),
    updated_before: z
      .string()
      .optional()
      .describe("Return merge requests updated before the given time"),
    labels: z.array(z.string()).optional().describe("Array of label names"),
    milestone: z.string().optional().describe("Milestone title"),
    scope: z
      .enum(["created_by_me", "assigned_to_me", "all"])
      .optional()
      .describe("Return merge requests from a specific scope"),
    search: z.string().optional().describe("Search for specific terms"),
    state: z
      .enum(["opened", "closed", "locked", "merged", "all"])
      .optional()
      .describe("Return merge requests with a specific state"),
    order_by: z
      .enum([
        "created_at",
        "updated_at",
        "priority",
        "label_priority",
        "milestone_due",
        "popularity",
      ])
      .optional()
      .describe("Return merge requests ordered by the given field"),
    sort: z
      .enum(["asc", "desc"])
      .optional()
      .describe("Return merge requests sorted in ascending or descending order"),
    target_branch: z
      .string()
      .optional()
      .describe("Return merge requests targeting a specific branch"),
    source_branch: z
      .string()
      .optional()
      .describe("Return merge requests from a specific source branch"),
    wip: z
      .enum(["yes", "no"])
      .optional()
      .describe("Filter merge requests against their wip status"),
    with_labels_details: flexibleBoolean.optional().describe("Return more details for each label"),
  })
  .merge(PaginationOptionsSchema);

export const GetIssueSchema = z.object({
  project_id: z.coerce.string().describe("Project ID or URL-encoded path"),
  issue_iid: z.coerce.string().describe("The internal ID of the project issue"),
});

export const UpdateIssueSchema = z.object({
  project_id: z.coerce.string().describe("Project ID or URL-encoded path"),
  issue_iid: z.coerce.string().describe("The internal ID of the project issue"),
  title: z.string().optional().describe("The title of the issue"),
  description: z.string().optional().describe("The description of the issue"),
  assignee_ids: z.array(z.number()).optional().describe("Array of user IDs to assign issue to"),
  confidential: flexibleBoolean.optional().describe("Set the issue to be confidential"),
  discussion_locked: flexibleBoolean.optional().describe("Flag to lock discussions"),
  due_date: z.string().optional().describe("Date the issue is due (YYYY-MM-DD)"),
  labels: z.array(z.string()).optional().describe("Array of label names"),
  milestone_id: z.coerce.string().optional().describe("Milestone ID to assign"),
  state_event: z.enum(["close", "reopen"]).optional().describe("Update issue state (close/reopen)"),
  weight: z.number().optional().describe("Weight of the issue (0-9)"),
});

export const DeleteIssueSchema = z.object({
  project_id: z.coerce.string().describe("Project ID or URL-encoded path"),
  issue_iid: z.coerce.string().describe("The internal ID of the project issue"),
});

// Issue links related schemas
export const GitLabIssueLinkSchema = z.object({
  source_issue: GitLabIssueSchema,
  target_issue: GitLabIssueSchema,
  link_type: z.enum(["relates_to", "blocks", "is_blocked_by"]),
});

export const ListIssueLinksSchema = z.object({
  project_id: z.coerce.string().describe("Project ID or URL-encoded path"),
  issue_iid: z.coerce.string().describe("The internal ID of a project's issue"),
});

export const GetIssueLinkSchema = z.object({
  project_id: z.coerce.string().describe("Project ID or URL-encoded path"),
  issue_iid: z.coerce.string().describe("The internal ID of a project's issue"),
  issue_link_id: z.coerce.string().describe("ID of an issue relationship"),
});

export const CreateIssueLinkSchema = z.object({
  project_id: z.coerce.string().describe("Project ID or URL-encoded path"),
  issue_iid: z.coerce.string().describe("The internal ID of a project's issue"),
  target_project_id: z.coerce.string().describe("The ID or URL-encoded path of a target project"),
  target_issue_iid: z.coerce.string().describe("The internal ID of a target project's issue"),
  link_type: z
    .enum(["relates_to", "blocks", "is_blocked_by"])
    .optional()
    .describe("The type of the relation, defaults to relates_to"),
});

export const DeleteIssueLinkSchema = z.object({
  project_id: z.coerce.string().describe("Project ID or URL-encoded path"),
  issue_iid: z.coerce.string().describe("The internal ID of a project's issue"),
  issue_link_id: z.coerce.string().describe("The ID of an issue relationship"),
});

// Namespace API operation schemas
export const ListNamespacesSchema = z
  .object({
    search: z.string().optional().describe("Search term for namespaces"),
    owned: flexibleBoolean.optional().describe("Filter for namespaces owned by current user"),
  })
  .merge(PaginationOptionsSchema);

export const GetNamespaceSchema = z.object({
  namespace_id: z.coerce.string().describe("Namespace ID or full path"),
});

export const VerifyNamespaceSchema = z.object({
  path: z.string().describe("Namespace path to verify"),
});

// Project API operation schemas
export const GetProjectSchema = z.object({
  project_id: z.coerce.string().describe("Project ID or URL-encoded path"),
});

export const ListProjectsSchema = z
  .object({
    search: z.string().optional().describe("Search term for projects"),
    search_namespaces: flexibleBoolean
      .optional()
      .describe("Needs to be true if search is full path"),
    owned: flexibleBoolean.optional().describe("Filter for projects owned by current user"),
    membership: flexibleBoolean
      .optional()
      .describe("Filter for projects where current user is a member"),
    simple: flexibleBoolean.optional().describe("Return only limited fields"),
    archived: flexibleBoolean.optional().describe("Filter for archived projects"),
    visibility: z
      .enum(["public", "internal", "private"])
      .optional()
      .describe("Filter by project visibility"),
    order_by: z
      .enum(["id", "name", "path", "created_at", "updated_at", "last_activity_at"])
      .optional()
      .describe("Return projects ordered by field"),
    sort: z
      .enum(["asc", "desc"])
      .optional()
      .describe("Return projects sorted in ascending or descending order"),
    with_issues_enabled: z
      .boolean()
      .optional()
      .describe("Filter projects with issues feature enabled"),
    with_merge_requests_enabled: z
      .boolean()
      .optional()
      .describe("Filter projects with merge requests feature enabled"),
    min_access_level: z.number().optional().describe("Filter by minimum access level"),
  })
  .merge(PaginationOptionsSchema);

// Label operation schemas
export const ListLabelsSchema = z.object({
  project_id: z.coerce.string().describe("Project ID or URL-encoded path"),
  with_counts: z
    .boolean()
    .optional()
    .describe("Whether or not to include issue and merge request counts"),
  include_ancestor_groups: flexibleBoolean.optional().describe("Include ancestor groups"),
  search: z.string().optional().describe("Keyword to filter labels by"),
});

export const GetLabelSchema = z.object({
  project_id: z.coerce.string().describe("Project ID or URL-encoded path"),
  label_id: z.coerce.string().describe("The ID or title of a project's label"),
  include_ancestor_groups: flexibleBoolean.optional().describe("Include ancestor groups"),
});

export const CreateLabelSchema = z.object({
  project_id: z.coerce.string().describe("Project ID or URL-encoded path"),
  name: z.string().describe("The name of the label"),
  color: z
    .string()
    .describe("The color of the label given in 6-digit hex notation with leading '#' sign"),
  description: z.string().optional().describe("The description of the label"),
  priority: z.number().nullable().optional().describe("The priority of the label"),
});

export const UpdateLabelSchema = z.object({
  project_id: z.coerce.string().describe("Project ID or URL-encoded path"),
  label_id: z.coerce.string().describe("The ID or title of a project's label"),
  new_name: z.string().optional().describe("The new name of the label"),
  color: z
    .string()
    .optional()
    .describe("The color of the label given in 6-digit hex notation with leading '#' sign"),
  description: z.string().optional().describe("The new description of the label"),
  priority: z.number().nullable().optional().describe("The new priority of the label"),
});

export const DeleteLabelSchema = z.object({
  project_id: z.coerce.string().describe("Project ID or URL-encoded path"),
  label_id: z.coerce.string().describe("The ID or title of a project's label"),
});

// Group projects schema
export const ListGroupProjectsSchema = z
  .object({
    group_id: z.coerce.string().describe("Group ID or path"),
    include_subgroups: flexibleBoolean.optional().describe("Include projects from subgroups"),
    search: z.string().optional().describe("Search term to filter projects"),
    order_by: z
      .enum(["name", "path", "created_at", "updated_at", "last_activity_at"])
      .optional()
      .describe("Field to sort by"),
    sort: z.enum(["asc", "desc"]).optional().describe("Sort direction"),
    archived: flexibleBoolean.optional().describe("Filter for archived projects"),
    visibility: z
      .enum(["public", "internal", "private"])
      .optional()
      .describe("Filter by project visibility"),
    with_issues_enabled: z
      .boolean()
      .optional()
      .describe("Filter projects with issues feature enabled"),
    with_merge_requests_enabled: z
      .boolean()
      .optional()
      .describe("Filter projects with merge requests feature enabled"),
    min_access_level: z.number().optional().describe("Filter by minimum access level"),
    with_programming_language: z.string().optional().describe("Filter by programming language"),
    starred: flexibleBoolean.optional().describe("Filter by starred projects"),
    statistics: flexibleBoolean.optional().describe("Include project statistics"),
    with_custom_attributes: flexibleBoolean.optional().describe("Include custom attributes"),
    with_security_reports: flexibleBoolean.optional().describe("Include security reports"),
  })
  .merge(PaginationOptionsSchema);

// Add wiki operation schemas
export const ListWikiPagesSchema = z
  .object({
    project_id: z.coerce.string().describe("Project ID or URL-encoded path"),
    with_content: flexibleBoolean.optional().describe("Include content of the wiki pages"),
  })
  .merge(PaginationOptionsSchema);

export const GetWikiPageSchema = z.object({
  project_id: z.coerce.string().describe("Project ID or URL-encoded path"),
  slug: z.string().describe("URL-encoded slug of the wiki page"),
});
export const CreateWikiPageSchema = z.object({
  project_id: z.coerce.string().describe("Project ID or URL-encoded path"),
  title: z.string().describe("Title of the wiki page"),
  content: z.string().describe("Content of the wiki page"),
  format: z.string().optional().describe("Content format, e.g., markdown, rdoc"),
});
export const UpdateWikiPageSchema = z.object({
  project_id: z.coerce.string().describe("Project ID or URL-encoded path"),
  slug: z.string().describe("URL-encoded slug of the wiki page"),
  title: z.string().optional().describe("New title of the wiki page"),
  content: z.string().optional().describe("New content of the wiki page"),
  format: z.string().optional().describe("Content format, e.g., markdown, rdoc"),
});

export const DeleteWikiPageSchema = z.object({
  project_id: z.coerce.string().describe("Project ID or URL-encoded path"),
  slug: z.string().describe("URL-encoded slug of the wiki page"),
});

// Define wiki response schemas
export const GitLabWikiPageSchema = z.object({
  title: z.string(),
  slug: z.string(),
  format: z.string(),
  content: z.string().optional(),
  created_at: z.string().optional(),
  updated_at: z.string().optional(),
});

// Merge Request Thread position schema - used for diff notes
<<<<<<< HEAD
// Extremely flexible position schema for API responses - accepts any structure
export const MergeRequestThreadPositionSchema = z.record(z.any()).optional().nullable();

// Strict position schema for creating draft notes and merge request threads
export const MergeRequestThreadPositionCreateSchema = z.object({
  base_sha: z.string().describe("REQUIRED: Base commit SHA in the source branch. Get this from merge request diff_refs.base_sha."),
  head_sha: z.string().describe("REQUIRED: SHA referencing HEAD of the source branch. Get this from merge request diff_refs.head_sha."),
  start_sha: z.string().describe("REQUIRED: SHA referencing the start commit of the source branch. Get this from merge request diff_refs.start_sha."),
  position_type: z.enum(["text", "image", "file"]).describe("REQUIRED: Position type. Use 'text' for code diffs, 'image' for image diffs, 'file' for file-level comments."),
  new_path: z.string().nullable().optional().describe("File path after changes. REQUIRED for most diff comments. Use same as old_path if file wasn't renamed."),
  old_path: z.string().nullable().optional().describe("File path before changes. REQUIRED for most diff comments. Use same as new_path if file wasn't renamed."),
  new_line: z.number().nullable().optional().describe("Line number in modified file (after changes). Use for added lines or context lines. NULL for deleted lines. For single-line comments on new lines."),
  old_line: z.number().nullable().optional().describe("Line number in original file (before changes). Use for deleted lines or context lines. NULL for added lines. For single-line comments on old lines."),
  line_range: LineRangeSchema.optional().describe("MULTILINE COMMENTS: Specify start/end line positions for commenting on multiple lines. Alternative to single old_line/new_line."),
  width: z.number().optional().describe("IMAGE DIFFS ONLY: Width of the image (for position_type='image')."),
  height: z.number().optional().describe("IMAGE DIFFS ONLY: Height of the image (for position_type='image')."),
  x: z.number().optional().describe("IMAGE DIFFS ONLY: X coordinate on the image (for position_type='image')."),
  y: z.number().optional().describe("IMAGE DIFFS ONLY: Y coordinate on the image (for position_type='image')."),
=======
export const MergeRequestThreadPositionSchema = z.object({
  base_sha: z
    .string()
    .describe(
      "REQUIRED: Base commit SHA in the source branch. Get this from merge request diff_refs.base_sha."
    ),
  head_sha: z
    .string()
    .describe(
      "REQUIRED: SHA referencing HEAD of the source branch. Get this from merge request diff_refs.head_sha."
    ),
  start_sha: z
    .string()
    .describe(
      "REQUIRED: SHA referencing the start commit of the source branch. Get this from merge request diff_refs.start_sha."
    ),
  position_type: z
    .enum(["text", "image", "file"])
    .describe(
      "REQUIRED: Position type. Use 'text' for code diffs, 'image' for image diffs, 'file' for file-level comments."
    ),
  new_path: z
    .string()
    .nullable()
    .optional()
    .describe(
      "File path after changes. REQUIRED for most diff comments. Use same as old_path if file wasn't renamed."
    ),
  old_path: z
    .string()
    .nullable()
    .optional()
    .describe(
      "File path before changes. REQUIRED for most diff comments. Use same as new_path if file wasn't renamed."
    ),
  new_line: z
    .number()
    .nullable()
    .optional()
    .describe(
      "Line number in modified file (after changes). Use for added lines or context lines. NULL for deleted lines. For single-line comments on new lines."
    ),
  old_line: z
    .number()
    .nullable()
    .optional()
    .describe(
      "Line number in original file (before changes). Use for deleted lines or context lines. NULL for added lines. For single-line comments on old lines."
    ),
  line_range: LineRangeSchema.optional().describe(
    "MULTILINE COMMENTS: Specify start/end line positions for commenting on multiple lines. Alternative to single old_line/new_line."
  ),
  width: z
    .number()
    .optional()
    .describe("IMAGE DIFFS ONLY: Width of the image (for position_type='image')."),
  height: z
    .number()
    .optional()
    .describe("IMAGE DIFFS ONLY: Height of the image (for position_type='image')."),
  x: z
    .number()
    .optional()
    .describe("IMAGE DIFFS ONLY: X coordinate on the image (for position_type='image')."),
  y: z
    .number()
    .optional()
    .describe("IMAGE DIFFS ONLY: Y coordinate on the image (for position_type='image')."),
>>>>>>> 77714939
});

// Draft Notes API schemas
export const GitLabDraftNoteSchema = z.object({
  id: z.coerce.string(),
  author: GitLabUserSchema.optional(),
  body: z.string().optional(),
  note: z.string().optional(), // Some APIs might use 'note' instead of 'body'
  created_at: z.string().optional(),
  updated_at: z.string().optional(),
  position: MergeRequestThreadPositionSchema.nullable().optional(),
  resolve_discussion: flexibleBoolean.optional(),
}).transform((data) => ({
  // Normalize the response to always have consistent field names
  id: data.id,
  author: data.author,
  body: data.body || data.note || "",
  created_at: data.created_at || "",
  updated_at: data.updated_at || "",
  position: data.position,
  resolve_discussion: data.resolve_discussion,
}));

export type GitLabDraftNote = z.infer<typeof GitLabDraftNoteSchema>;

// List draft notes schema
export const ListDraftNotesSchema = ProjectParamsSchema.extend({
  merge_request_iid: z.coerce.string().describe("The IID of a merge request"),
});

// Create draft note schema
export const CreateDraftNoteSchema = ProjectParamsSchema.extend({
  merge_request_iid: z.coerce.string().describe("The IID of a merge request"),
  body: z.string().describe("The content of the draft note"),
  position: MergeRequestThreadPositionCreateSchema.optional().describe("Position when creating a diff note"),
  resolve_discussion: flexibleBoolean.optional().describe("Whether to resolve the discussion when publishing"),
});

// Update draft note schema
export const UpdateDraftNoteSchema = ProjectParamsSchema.extend({
  merge_request_iid: z.coerce.string().describe("The IID of a merge request"),
  draft_note_id: z.coerce.string().describe("The ID of the draft note"),
  body: z.string().optional().describe("The content of the draft note"),
  position: MergeRequestThreadPositionCreateSchema.optional().describe("Position when creating a diff note"),
  resolve_discussion: flexibleBoolean.optional().describe("Whether to resolve the discussion when publishing"),
});

// Delete draft note schema
export const DeleteDraftNoteSchema = ProjectParamsSchema.extend({
  merge_request_iid: z.coerce.string().describe("The IID of a merge request"),
  draft_note_id: z.coerce.string().describe("The ID of the draft note"),
});

// Publish draft note schema
export const PublishDraftNoteSchema = ProjectParamsSchema.extend({
  merge_request_iid: z.coerce.string().describe("The IID of a merge request"),
  draft_note_id: z.coerce.string().describe("The ID of the draft note"),
});

// Bulk publish draft notes schema
export const BulkPublishDraftNotesSchema = ProjectParamsSchema.extend({
  merge_request_iid: z.coerce.string().describe("The IID of a merge request"),
});

// Schema for creating a new merge request thread
export const CreateMergeRequestThreadSchema = ProjectParamsSchema.extend({
  merge_request_iid: z.coerce.string().describe("The IID of a merge request"),
  body: z.string().describe("The content of the thread"),
  position: MergeRequestThreadPositionSchema.optional().describe(
    "Position when creating a diff note"
  ),
  created_at: z.string().optional().describe("Date the thread was created at (ISO 8601 format)"),
});

// Milestone related schemas
// Schema for listing project milestones
export const ListProjectMilestonesSchema = ProjectParamsSchema.extend({
  iids: z.array(z.number()).optional().describe("Return only the milestones having the given iid"),
  state: z
    .enum(["active", "closed"])
    .optional()
    .describe("Return only active or closed milestones"),
  title: z
    .string()
    .optional()
    .describe("Return only milestones with a title matching the provided string"),
  search: z
    .string()
    .optional()
    .describe("Return only milestones with a title or description matching the provided string"),
  include_ancestors: flexibleBoolean.optional().describe("Include ancestor groups"),
  updated_before: z
    .string()
    .optional()
    .describe("Return milestones updated before the specified date (ISO 8601 format)"),
  updated_after: z
    .string()
    .optional()
    .describe("Return milestones updated after the specified date (ISO 8601 format)"),
}).merge(PaginationOptionsSchema);

// Schema for getting a single milestone
export const GetProjectMilestoneSchema = ProjectParamsSchema.extend({
  milestone_id: z.coerce.string().describe("The ID of a project milestone"),
});

// Schema for creating a new milestone
export const CreateProjectMilestoneSchema = ProjectParamsSchema.extend({
  title: z.string().describe("The title of the milestone"),
  description: z.string().optional().describe("The description of the milestone"),
  due_date: z.string().optional().describe("The due date of the milestone (YYYY-MM-DD)"),
  start_date: z.string().optional().describe("The start date of the milestone (YYYY-MM-DD)"),
});

// Schema for editing a milestone
export const EditProjectMilestoneSchema = GetProjectMilestoneSchema.extend({
  title: z.string().optional().describe("The title of the milestone"),
  description: z.string().optional().describe("The description of the milestone"),
  due_date: z.string().optional().describe("The due date of the milestone (YYYY-MM-DD)"),
  start_date: z.string().optional().describe("The start date of the milestone (YYYY-MM-DD)"),
  state_event: z
    .enum(["close", "activate"])
    .optional()
    .describe("The state event of the milestone"),
});

// Schema for deleting a milestone
export const DeleteProjectMilestoneSchema = GetProjectMilestoneSchema;

// Schema for getting issues assigned to a milestone
export const GetMilestoneIssuesSchema = GetProjectMilestoneSchema;

// Schema for getting merge requests assigned to a milestone
export const GetMilestoneMergeRequestsSchema =
  GetProjectMilestoneSchema.merge(PaginationOptionsSchema);

// Schema for promoting a project milestone to a group milestone
export const PromoteProjectMilestoneSchema = GetProjectMilestoneSchema;

// Schema for getting burndown chart events for a milestone
export const GetMilestoneBurndownEventsSchema =
  GetProjectMilestoneSchema.merge(PaginationOptionsSchema);

// Add schemas for commit operations
export const ListCommitsSchema = z.object({
  project_id: z.coerce.string().describe("Project ID or complete URL-encoded path to project"),
  ref_name: z
    .string()
    .optional()
    .describe(
      "The name of a repository branch, tag or revision range, or if not given the default branch"
    ),
  since: z
    .string()
    .optional()
    .describe(
      "Only commits after or on this date are returned in ISO 8601 format YYYY-MM-DDTHH:MM:SSZ"
    ),
  until: z
    .string()
    .optional()
    .describe(
      "Only commits before or on this date are returned in ISO 8601 format YYYY-MM-DDTHH:MM:SSZ"
    ),
  path: z.string().optional().describe("The file path"),
  author: z.string().optional().describe("Search commits by commit author"),
  all: flexibleBoolean.optional().describe("Retrieve every commit from the repository"),
  with_stats: flexibleBoolean
    .optional()
    .describe("Stats about each commit are added to the response"),
  first_parent: flexibleBoolean
    .optional()
    .describe("Follow only the first parent commit upon seeing a merge commit"),
  order: z.enum(["default", "topo"]).optional().describe("List commits in order"),
  trailers: flexibleBoolean.optional().describe("Parse and include Git trailers for every commit"),
  page: z.number().optional().describe("Page number for pagination (default: 1)"),
  per_page: z.number().optional().describe("Number of items per page (max: 100, default: 20)"),
});

export const GetCommitSchema = z.object({
  project_id: z.coerce.string().describe("Project ID or complete URL-encoded path to project"),
  sha: z.string().describe("The commit hash or name of a repository branch or tag"),
  stats: flexibleBoolean.optional().describe("Include commit stats"),
});

export const GetCommitDiffSchema = z.object({
  project_id: z.coerce.string().describe("Project ID or complete URL-encoded path to project"),
  sha: z.string().describe("The commit hash or name of a repository branch or tag"),
});

// Schema for listing issues assigned to the current user
export const MyIssuesSchema = z.object({
  project_id: z.string().optional().describe("Project ID or URL-encoded path (optional when GITLAB_PROJECT_ID is set)"),
  state: z
    .enum(["opened", "closed", "all"])
    .optional()
    .describe("Return issues with a specific state (default: opened)"),
  labels: z.array(z.string()).optional().describe("Array of label names to filter by"),
  milestone: z.string().optional().describe("Milestone title to filter by"),
  search: z.string().optional().describe("Search for specific terms in title and description"),
  created_after: z.string().optional().describe("Return issues created after the given time (ISO 8601)"),
  created_before: z.string().optional().describe("Return issues created before the given time (ISO 8601)"),
  updated_after: z.string().optional().describe("Return issues updated after the given time (ISO 8601)"),
  updated_before: z.string().optional().describe("Return issues updated before the given time (ISO 8601)"),
  per_page: z.number().optional().describe("Number of items per page (default: 20, max: 100)"),
  page: z.number().optional().describe("Page number for pagination (default: 1)"),
});

// Schema for listing project members
export const ListProjectMembersSchema = z.object({
  project_id: z.string().describe("Project ID or URL-encoded path"),
  query: z.string().optional().describe("Search for members by name or username"),
  user_ids: z.array(z.number()).optional().describe("Filter by user IDs"),
  skip_users: z.array(z.number()).optional().describe("User IDs to exclude"),
  per_page: z.number().optional().describe("Number of items per page (default: 20, max: 100)"),
  page: z.number().optional().describe("Page number for pagination (default: 1)"),
});

// Schema for GitLab project member
export const GitLabProjectMemberSchema = z.object({
  id: z.number(),
  username: z.string(),
  name: z.string(),
  state: z.string(),
  avatar_url: z.string().nullable(),
  web_url: z.string(),
  access_level: z.number(),
  access_level_description: z.string().optional(),
  created_at: z.string(),
  expires_at: z.string().nullable().optional(),
  email: z.string().optional(),

});

// Markdown upload schemas
export const GitLabMarkdownUploadSchema = z.object({
  id: z.number(),
  alt: z.string(),
  url: z.string(),
  full_path: z.string(),
  markdown: z.string(),
});

export const MarkdownUploadSchema = z.object({
  project_id: z.string().describe("Project ID or URL-encoded path of the project"),
  file_path: z.string().describe("Path to the file to upload"),
});

export const GroupIteration = z.object({
  id: z.coerce.string(),
  iid: z.coerce.string(),
  sequence: z.number(),
  group_id: z.coerce.string(),
  title: z.string().optional().nullable(),
  description: z.string().optional().nullable(),
  state: z.number(),
  created_at: z.string(),
  updated_at: z.string(),
  due_date: z.string().optional().nullable(),
  start_date: z.string().optional().nullable(),
  web_url: z.string().optional().nullable(),
});

export const ListGroupIterationsSchema = z
  .object({
    group_id: z.coerce.string().describe("Group ID or URL-encoded path"),
    state: z
      .enum(["opened", "upcoming", "current", "closed", "all"])
      .optional()
      .describe("Return opened, upcoming, current, closed, or all iterations."),
    search: z
      .string()
      .optional()
      .describe("Return only iterations with a title matching the provided string."),
    in: z
      .array(z.enum(["title", "cadence_title"]))
      .optional()
      .describe(
        "Fields in which fuzzy search should be performed with the query given in the argument search. The available options are title and cadence_title. Default is [title]."
      ),
    include_ancestors: flexibleBoolean
      .optional()
      .describe("Include iterations for group and its ancestors. Defaults to true."),
    include_descendants: flexibleBoolean
      .optional()
      .describe("Include iterations for group and its descendants. Defaults to false."),
    updated_before: z
      .string()
      .optional()
      .describe(
        "Return only iterations updated before the given datetime. Expected in ISO 8601 format (2019-03-15T08:00:00Z)."
      ),
    updated_after: z
      .string()
      .optional()
      .describe(
        "Return only iterations updated after the given datetime. Expected in ISO 8601 format (2019-03-15T08:00:00Z)."
      ),
  })
  .merge(PaginationOptionsSchema);

// Export types
export type GitLabAuthor = z.infer<typeof GitLabAuthorSchema>;
export type GitLabFork = z.infer<typeof GitLabForkSchema>;
export type GitLabIssue = z.infer<typeof GitLabIssueSchema>;
export type GitLabIssueWithLinkDetails = z.infer<typeof GitLabIssueWithLinkDetailsSchema>;
export type GitLabMergeRequest = z.infer<typeof GitLabMergeRequestSchema>;
export type GitLabRepository = z.infer<typeof GitLabRepositorySchema>;
export type GitLabFileContent = z.infer<typeof GitLabFileContentSchema>;
export type GitLabDirectoryContent = z.infer<typeof GitLabDirectoryContentSchema>;
export type GitLabContent = z.infer<typeof GitLabContentSchema>;
export type FileOperation = z.infer<typeof FileOperationSchema>;
export type GitLabTree = z.infer<typeof GitLabTreeSchema>;
export type GitLabCompareResult = z.infer<typeof GitLabCompareResultSchema>;
export type GitLabCommit = z.infer<typeof GitLabCommitSchema>;
export type GitLabReference = z.infer<typeof GitLabReferenceSchema>;
export type CreateRepositoryOptions = z.infer<typeof CreateRepositoryOptionsSchema>;
export type CreateIssueOptions = z.infer<typeof CreateIssueOptionsSchema>;
export type CreateMergeRequestOptions = z.infer<typeof CreateMergeRequestOptionsSchema>;
export type CreateBranchOptions = z.infer<typeof CreateBranchOptionsSchema>;
export type GitLabCreateUpdateFileResponse = z.infer<typeof GitLabCreateUpdateFileResponseSchema>;
export type GitLabSearchResponse = z.infer<typeof GitLabSearchResponseSchema>;
export type GitLabMergeRequestDiff = z.infer<typeof GitLabDiffSchema>;
export type CreateNoteOptions = z.infer<typeof CreateNoteSchema>;
export type GitLabIssueLink = z.infer<typeof GitLabIssueLinkSchema>;
export type ListIssueDiscussionsOptions = z.infer<typeof ListIssueDiscussionsSchema>;
export type ListMergeRequestDiscussionsOptions = z.infer<typeof ListMergeRequestDiscussionsSchema>;
export type UpdateIssueNoteOptions = z.infer<typeof UpdateIssueNoteSchema>;
export type CreateIssueNoteOptions = z.infer<typeof CreateIssueNoteSchema>;
export type GitLabNamespace = z.infer<typeof GitLabNamespaceSchema>;
export type GitLabNamespaceExistsResponse = z.infer<typeof GitLabNamespaceExistsResponseSchema>;
export type GitLabProject = z.infer<typeof GitLabProjectSchema>;
export type GitLabLabel = z.infer<typeof GitLabLabelSchema>;
export type ListWikiPagesOptions = z.infer<typeof ListWikiPagesSchema>;
export type GetWikiPageOptions = z.infer<typeof GetWikiPageSchema>;
export type CreateWikiPageOptions = z.infer<typeof CreateWikiPageSchema>;
export type UpdateWikiPageOptions = z.infer<typeof UpdateWikiPageSchema>;
export type DeleteWikiPageOptions = z.infer<typeof DeleteWikiPageSchema>;
export type GitLabWikiPage = z.infer<typeof GitLabWikiPageSchema>;
export type GitLabTreeItem = z.infer<typeof GitLabTreeItemSchema>;
export type GetRepositoryTreeOptions = z.infer<typeof GetRepositoryTreeSchema>;
export type MergeRequestThreadPosition = z.infer<typeof MergeRequestThreadPositionSchema>;
export type MergeRequestThreadPositionCreate = z.infer<typeof MergeRequestThreadPositionCreateSchema>;
export type CreateMergeRequestThreadOptions = z.infer<typeof CreateMergeRequestThreadSchema>;
export type CreateMergeRequestNoteOptions = z.infer<typeof CreateMergeRequestNoteSchema>;
export type GitLabPipelineJob = z.infer<typeof GitLabPipelineJobSchema>;
export type GitLabPipelineTriggerJob = z.infer<typeof GitLabPipelineTriggerJobSchema>;
export type GitLabPipeline = z.infer<typeof GitLabPipelineSchema>;
export type ListPipelinesOptions = z.infer<typeof ListPipelinesSchema>;
export type GetPipelineOptions = z.infer<typeof GetPipelineSchema>;
export type ListPipelineJobsOptions = z.infer<typeof ListPipelineJobsSchema>;
export type ListPipelineTriggerJobsOptions = z.infer<typeof ListPipelineTriggerJobsSchema>;
export type CreatePipelineOptions = z.infer<typeof CreatePipelineSchema>;
export type RetryPipelineOptions = z.infer<typeof RetryPipelineSchema>;
export type CancelPipelineOptions = z.infer<typeof CancelPipelineSchema>;
export type GitLabMilestones = z.infer<typeof GitLabMilestonesSchema>;
export type ListProjectMilestonesOptions = z.infer<typeof ListProjectMilestonesSchema>;
export type GetProjectMilestoneOptions = z.infer<typeof GetProjectMilestoneSchema>;
export type CreateProjectMilestoneOptions = z.infer<typeof CreateProjectMilestoneSchema>;
export type EditProjectMilestoneOptions = z.infer<typeof EditProjectMilestoneSchema>;
export type DeleteProjectMilestoneOptions = z.infer<typeof DeleteProjectMilestoneSchema>;
export type GetMilestoneIssuesOptions = z.infer<typeof GetMilestoneIssuesSchema>;
export type GetMilestoneMergeRequestsOptions = z.infer<typeof GetMilestoneMergeRequestsSchema>;
export type PromoteProjectMilestoneOptions = z.infer<typeof PromoteProjectMilestoneSchema>;
export type GetMilestoneBurndownEventsOptions = z.infer<typeof GetMilestoneBurndownEventsSchema>;
export type GitLabUser = z.infer<typeof GitLabUserSchema>;
export type GitLabUsersResponse = z.infer<typeof GitLabUsersResponseSchema>;
export type PaginationOptions = z.infer<typeof PaginationOptionsSchema>;
export type ListCommitsOptions = z.infer<typeof ListCommitsSchema>;
export type GetCommitOptions = z.infer<typeof GetCommitSchema>;
export type GetCommitDiffOptions = z.infer<typeof GetCommitDiffSchema>;
export type MyIssuesOptions = z.infer<typeof MyIssuesSchema>;
export type ListProjectMembersOptions = z.infer<typeof ListProjectMembersSchema>;
export type GitLabProjectMember = z.infer<typeof GitLabProjectMemberSchema>;
export type GroupIteration = z.infer<typeof GroupIteration>;
export type ListGroupIterationsOptions = z.infer<typeof ListGroupIterationsSchema>;
<<<<<<< HEAD

// Draft Notes type exports
export type ListDraftNotesOptions = z.infer<typeof ListDraftNotesSchema>;
export type CreateDraftNoteOptions = z.infer<typeof CreateDraftNoteSchema>;
export type UpdateDraftNoteOptions = z.infer<typeof UpdateDraftNoteSchema>;
export type DeleteDraftNoteOptions = z.infer<typeof DeleteDraftNoteSchema>;
export type PublishDraftNoteOptions = z.infer<typeof PublishDraftNoteSchema>;
export type BulkPublishDraftNotesOptions = z.infer<typeof BulkPublishDraftNotesSchema>;
=======
export type GitLabMarkdownUpload = z.infer<typeof GitLabMarkdownUploadSchema>;
export type MarkdownUploadOptions = z.infer<typeof MarkdownUploadSchema>;
>>>>>>> 77714939
<|MERGE_RESOLUTION|>--- conflicted
+++ resolved
@@ -749,22 +749,6 @@
   labels: z.array(z.string()).optional(),
 });
 
-<<<<<<< HEAD
-export const LineRangeSchema = z.object({
-  start: z.object({
-    line_code: z.string().nullable().optional(),
-    type: z.enum(["new", "old", "expanded"]).nullable().optional(),
-    old_line: z.number().nullable().optional(),
-    new_line: z.number().nullable().optional(),
-  }).passthrough().optional(),
-  end: z.object({
-    line_code: z.string().nullable().optional(),
-    type: z.enum(["new", "old", "expanded"]).nullable().optional(),
-    old_line: z.number().nullable().optional(),
-    new_line: z.number().nullable().optional(),
-  }).passthrough().optional(),
-}).passthrough().optional();
-=======
 export const LineRangeSchema = z
   .object({
     start: z
@@ -839,7 +823,6 @@
   .describe(
     "Line range for multiline comments on GitLab merge request diffs. VALIDATION RULES: 1) line_code is critical for GitLab API success, 2) start/end must have consistent types, 3) line numbers must form valid range, 4) get line_code from GitLab diff API, never generate manually."
   );
->>>>>>> 77714939
 
 // Discussion related schemas
 export const GitLabDiscussionNoteSchema = z.object({
@@ -867,12 +850,7 @@
       head_sha: z.string().optional(),
       old_path: z.string().nullable().optional().describe("File path before change"),
       new_path: z.string().nullable().optional().describe("File path after change"),
-<<<<<<< HEAD
       position_type: z.enum(["text", "image", "file"]).optional(),
-      new_line: z.number().nullable().optional().describe("Line number in the modified file (after changes). Used for added lines and context lines. Null for deleted lines."),
-      old_line: z.number().nullable().optional().describe("Line number in the original file (before changes). Used for deleted lines and context lines. Null for newly added lines."),
-=======
-      position_type: z.enum(["text", "image", "file"]),
       new_line: z
         .number()
         .nullable()
@@ -887,7 +865,6 @@
         .describe(
           "Line number in the original file (before changes). Used for deleted lines and context lines. Null for newly added lines."
         ),
->>>>>>> 77714939
       line_range: LineRangeSchema.nullable().optional(), // For multi-line diff notes
       width: z.number().optional(), // For image diff notes
       height: z.number().optional(), // For image diff notes
@@ -1510,9 +1487,7 @@
 });
 
 // Merge Request Thread position schema - used for diff notes
-<<<<<<< HEAD
 // Extremely flexible position schema for API responses - accepts any structure
-export const MergeRequestThreadPositionSchema = z.record(z.any()).optional().nullable();
 
 // Strict position schema for creating draft notes and merge request threads
 export const MergeRequestThreadPositionCreateSchema = z.object({
@@ -1529,7 +1504,8 @@
   height: z.number().optional().describe("IMAGE DIFFS ONLY: Height of the image (for position_type='image')."),
   x: z.number().optional().describe("IMAGE DIFFS ONLY: X coordinate on the image (for position_type='image')."),
   y: z.number().optional().describe("IMAGE DIFFS ONLY: Y coordinate on the image (for position_type='image')."),
-=======
+});
+
 export const MergeRequestThreadPositionSchema = z.object({
   base_sha: z
     .string()
@@ -1598,7 +1574,6 @@
     .number()
     .optional()
     .describe("IMAGE DIFFS ONLY: Y coordinate on the image (for position_type='image')."),
->>>>>>> 77714939
 });
 
 // Draft Notes API schemas
@@ -1975,7 +1950,6 @@
 export type GitLabProjectMember = z.infer<typeof GitLabProjectMemberSchema>;
 export type GroupIteration = z.infer<typeof GroupIteration>;
 export type ListGroupIterationsOptions = z.infer<typeof ListGroupIterationsSchema>;
-<<<<<<< HEAD
 
 // Draft Notes type exports
 export type ListDraftNotesOptions = z.infer<typeof ListDraftNotesSchema>;
@@ -1984,7 +1958,5 @@
 export type DeleteDraftNoteOptions = z.infer<typeof DeleteDraftNoteSchema>;
 export type PublishDraftNoteOptions = z.infer<typeof PublishDraftNoteSchema>;
 export type BulkPublishDraftNotesOptions = z.infer<typeof BulkPublishDraftNotesSchema>;
-=======
 export type GitLabMarkdownUpload = z.infer<typeof GitLabMarkdownUploadSchema>;
-export type MarkdownUploadOptions = z.infer<typeof MarkdownUploadSchema>;
->>>>>>> 77714939
+export type MarkdownUploadOptions = z.infer<typeof MarkdownUploadSchema>;